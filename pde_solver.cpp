/*!
 *	\brief			A PDE solver for the laplace's equationmake			
 *	\description	
 *	\author			Christian Magnerfelt
 *	\email			magnerf@kth.se
 */
#include <omp.h>

#include <vector>
#include <string>

#include <iostream>
#include <fstream>
#include <sstream>
#include <iomanip>

#include <algorithm>

#include <cmath>

// Global variables
const std::size_t DEFAULT_GRID_SIZE = 10;
const std::size_t DEFAULT_NUM_ITERS = 10;
const std::size_t DEFAULT_NUM_WORKERS = 10;
const std::string DEFAULT_OUT_FILENAME ("result.out");

std::size_t g_gridSize = DEFAULT_GRID_SIZE;
std::size_t g_numIters = DEFAULT_NUM_ITERS;
std::size_t g_numWorkers = DEFAULT_NUM_WORKERS;
std::string g_outFileName = DEFAULT_OUT_FILENAME;

std::fstream out;

int g_dfpPrecision = 15;	//!< Double floating point precision for streams

/*!
 *	\brief	A matrix class implementing the RAII pinciple
 */
template <typename T>
class Matrix{
	public:
		typedef T value_type;
		
		Matrix(const Matrix &) = delete;				//!< Disable copying
		Matrix & operator=(const Matrix &) = delete;	//!< Disable copying
		
		explicit Matrix (std::size_t size) 
			: m_size(size), m_data(new value_type[m_size * m_size]){}
		Matrix (std::size_t size, const T & defValue) 
			: m_size(size), m_data(new value_type[m_size * m_size])
		{std::fill(begin(), end(), defValue);}

		~Matrix(){ delete [] m_data; }
		
		value_type * operator [](std::size_t index){ return &(m_data[m_size * index]); }
		const value_type * operator [](std::size_t index) const { return &(m_data[m_size * index]); }
		
		value_type * begin(){ return &(m_data[0]); }
		value_type * end(){ return (m_size > 0)? &(m_data[m_size * m_size]) : 0; }
		
		std::size_t size() const { return m_size; }
		
		static void swap(Matrix<T> & matA, Matrix<T> & matB);
	private:
		std::size_t m_size;	
		value_type * m_data;
};

// Matrix non-member functions ( Grid specific )
template <typename T> 
Matrix<T> & jacobi(Matrix<T> & gridG, Matrix<T> & gridT);
template <typename T>
void printGrid(const Matrix<T> & grid);
template <typename T>
void initializeGrid(Matrix<T> & grid);
template <typename T>
T calculateMaxDifference(Matrix<T> & gridG, Matrix<T> & gridT);


// Function prototypes
template <typename T>
void cmdLineArgToValue(const char * str, T & value, T defValue = T());


/*!
 *	\brief	Program entry point
 */
int main(int argc, const char * argv [])
{
	// Read and extract command line arguments
	if(argc > 1)
	{
		switch(argc)
		{	
			default :
			case (5) :
				cmdLineArgToValue(argv[4], g_outFileName, DEFAULT_OUT_FILENAME);
			case (4) :
  				cmdLineArgToValue(argv[3], g_numWorkers, DEFAULT_NUM_WORKERS);
			case (3) :
				cmdLineArgToValue(argv[2], g_numIters, DEFAULT_NUM_ITERS);			
			case (2) :	
				cmdLineArgToValue(argv[1], g_gridSize, DEFAULT_GRID_SIZE);		
		}
	}
	out.open(g_outFileName.data(), std::ios_base::out);
	if(out.fail())
	{
		std::cerr << "Failed to open file " << g_outFileName.data() << std::endl;
		return 0;
	
	}
	std::cout << "Grid size is " << g_gridSize << std::endl;
	std::cout << "Number of iterations is " << g_numIters << std::endl;
	std::cout << "Number of workers is " << g_numWorkers << std::endl;
	
	// Allocate and initialize grid
	Matrix<double> gridG(g_gridSize + 2);
	Matrix<double> gridT(g_gridSize + 2);
	Matrix<double> compareGrid(g_gridSize + 2, 1.0);

	initializeGrid(gridG);
	initializeGrid(gridT);

	// Initialize other values
	double maxDiff = 0;			// Maximum difference between two iterations
	double maxError = 0;		// Maximum error between result and correct answer
	double startTime = 0;
	double endTime = 0;
	std::size_t totalIters = 0;
	std::size_t checkMaxDiffFactor = 2 * g_gridSize; // How often we check the maximum difference between two grids.

	// Set precision for cout
	out << std::setprecision(g_dfpPrecision) << std::fixed;

<<<<<<< HEAD
	double startTime, endTime;
	
	omp_set_num_threads(g_numWorkers);
	
=======
>>>>>>> 40a712b4
	// Do calculations	
	startTime = omp_get_wtime();
	for(std::size_t t = 0; t < g_numIters; ++t)
	{
		jacobi(gridG, gridT);
		Matrix<double>::swap(gridG, gridT);

		// If the grid size is large its likely to converge slower, thus we do 
		// not need to check the maximum difference that often.
		if((t % checkMaxDiffFactor) == 0)
		{
			maxDiff = calculateMaxDifference(gridT, gridG);
			// If the maximum difference between the grid are 0 then break the loop 
			// as there are not further improvements to make. We are done!
			if(maxDiff <= 0.0)
			{
				totalIters = t + 1;
				break;
			}
		}
	}	
	maxError = calculateMaxDifference(gridG, compareGrid);
	endTime = omp_get_wtime();
	std::cout << "Completed " << totalIters << "/" << g_numIters << " iterations" << std::endl; 
	std::cout << "Maximum difference " << maxDiff << std::endl;
	std::cout << "Maximum error " << maxError << std::endl;
	std::cout << "Calculations took " << endTime - startTime << " seconds" << std::endl;
	
	// Print result
	printGrid(gridG);
	
	out.close();
	return 0;
}
/*!
 *	\brief	Initializes grid border values
 */
template <typename T>
void initializeGrid(Matrix<T> & grid)
{
	if(grid.size() < 3)
		return;
		
	// Fill first row
	for(std::size_t i = 0; i < grid.size(); ++i)
		grid[0][i] = static_cast<T>(1);

	// Fill last row
	for(std::size_t i = 0; i < grid.size(); ++i)
		grid[grid.size() - 1][i] = static_cast<T>(1);
		
	// Fill first column
	for(std::size_t i = 1; i < grid.size() - 1; ++i)
		grid[i][0] = static_cast<T>(1);
		
	// Fill last column
	for(std::size_t i = 1; i < grid.size() - 1; ++i)
		grid[i][grid.size() - 1] = static_cast<T>(1);
}
/*!
 *	\brief	Does jacobi iteration on grid
 */
template <typename T> 
Matrix<T> & jacobi(Matrix<T> & gridG, Matrix<T> & gridT)
{
<<<<<<< HEAD
	for(std::size_t t = 0; t < numIters; ++t)
	{
		#pragma omp parallel for schedule(dynamic)
		for(std::size_t i = 1; i < gridG.size() - 1; ++i)
		{
			for(std::size_t j = 1; j < gridG.size() - 1; ++j)
			{
				gridT[i][j] = (gridG[i][j-1] + gridG[i-1][j] + gridG[i+1][j] + gridG[i][j+1]) / static_cast<T>(4);
			}
		}

		Matrix<T>::swap(gridG, gridT);
=======
	for(std::size_t i = 1; i < gridG.size() - 1; ++i)
	{
		for(std::size_t j = 1; j < gridG.size() - 1; ++j)
		{
			gridT[i][j] = (gridG[i][j-1] + gridG[i-1][j] + gridG[i+1][j] + gridG[i][j+1]) / static_cast<T>(4);
		}
>>>>>>> 40a712b4
	}
	return gridT;
}
/*!
 *	\brief	Prints grid to cout
 */
template <typename T>
void printGrid(const Matrix<T> & grid)
{
	for(std::size_t i = 0; i < grid.size(); ++i)
	{
		for(std::size_t j = 0; j < grid.size(); ++j)
		{
			out << grid[i][j] << " ";
		}
		out << std::endl;
	}
}
/*!	
 *	\brief	Takes a command line argument and tries to stream to a value. If streaming fails
 * 			then value is assigned a default value.
 */
template <typename T> 
void cmdLineArgToValue(const char * str, T & value, T defValue = T())
{
	std::istringstream iss(str);
	iss >> value;
	if(iss.fail())
	{
		value = defValue;
		std::cerr << "String: " << str << " is not a valid format" << std::endl;
	}
}
/*!
 *	\brief	Swaps internal pointers of two matrices
 *
 */
template <typename T>
void Matrix<T>::swap(Matrix<T> & matA, Matrix<T> & matB)
{
	value_type * tmp = matA.m_data;
	matA.m_data = matB.m_data;
	matB.m_data = tmp;
}
/*!
 *	‪\brief	Calculates the maximum difference between two matrices
 */
template <typename T>
T calculateMaxDifference(Matrix<T> & gridG, Matrix<T> & gridT)
{
	if(gridG.size() != gridT.size())
	{
		std::cerr << "Invalid matrix dimension" << std::endl;
		return -1.0f;
	}
	T maxDiff = 0;
	for(std::size_t i = 0; i < gridG.size(); ++i)
	{
		for(std::size_t j = 0; j < gridT.size(); ++j)
		{
			maxDiff = std::max(maxDiff, std::abs(gridG[i][j] - gridT[i][j]));		
		}
	}
	return maxDiff;
}<|MERGE_RESOLUTION|>--- conflicted
+++ resolved
@@ -133,13 +133,6 @@
 	// Set precision for cout
 	out << std::setprecision(g_dfpPrecision) << std::fixed;
 
-<<<<<<< HEAD
-	double startTime, endTime;
-	
-	omp_set_num_threads(g_numWorkers);
-	
-=======
->>>>>>> 40a712b4
 	// Do calculations	
 	startTime = omp_get_wtime();
 	for(std::size_t t = 0; t < g_numIters; ++t)
@@ -205,27 +198,12 @@
 template <typename T> 
 Matrix<T> & jacobi(Matrix<T> & gridG, Matrix<T> & gridT)
 {
-<<<<<<< HEAD
-	for(std::size_t t = 0; t < numIters; ++t)
-	{
-		#pragma omp parallel for schedule(dynamic)
-		for(std::size_t i = 1; i < gridG.size() - 1; ++i)
-		{
-			for(std::size_t j = 1; j < gridG.size() - 1; ++j)
-			{
-				gridT[i][j] = (gridG[i][j-1] + gridG[i-1][j] + gridG[i+1][j] + gridG[i][j+1]) / static_cast<T>(4);
-			}
-		}
-
-		Matrix<T>::swap(gridG, gridT);
-=======
 	for(std::size_t i = 1; i < gridG.size() - 1; ++i)
 	{
 		for(std::size_t j = 1; j < gridG.size() - 1; ++j)
 		{
 			gridT[i][j] = (gridG[i][j-1] + gridG[i-1][j] + gridG[i+1][j] + gridG[i][j+1]) / static_cast<T>(4);
 		}
->>>>>>> 40a712b4
 	}
 	return gridT;
 }
